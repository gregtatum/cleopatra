--- conflicted
+++ resolved
@@ -2,14 +2,10 @@
 const webpack = require('webpack');
 const HtmlWebpackPlugin = require('html-webpack-plugin');
 const OfflinePlugin = require('offline-plugin');
-<<<<<<< HEAD
 const includes = [
   path.join(__dirname, 'src'),
   path.join(__dirname, 'res'),
 ];
-=======
-
->>>>>>> 3ecc15ac
 const baseConfig = {
   plugins: [
     new webpack.DefinePlugin({
@@ -43,7 +39,6 @@
     rules: [{
       test: /\.js$/,
       loaders: ['babel-loader'],
-<<<<<<< HEAD
       include: includes,
     }, {
       test: /\.json$/,
@@ -53,20 +48,6 @@
       test: /\.css?$/,
       loaders: ['style-loader', 'css-loader?minimize'],
       include: includes,
-=======
-      exclude: /node_modules/,
-      include: __dirname,
-    }, {
-      test: /\.json$/,
-      loaders: ['json-loader'],
-      exclude: /node_modules/,
-      include: __dirname,
-    }, {
-      test: /\.css?$/,
-      loaders: ['style-loader', 'css-loader?minimize'],
-      exclude: /node_modules/,
-      include: __dirname,
->>>>>>> 3ecc15ac
     }, {
       test: /\.jpg$/,
       exclude: /node_modules/,
@@ -110,11 +91,7 @@
 module.exports = [
   {
     entry: [
-<<<<<<< HEAD
       './src/content/index',
-=======
-      './index',
->>>>>>> 3ecc15ac
     ],
     output: {
       path: path.join(__dirname, 'dist'),
